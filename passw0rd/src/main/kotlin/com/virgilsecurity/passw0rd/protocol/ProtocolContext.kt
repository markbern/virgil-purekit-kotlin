/*
 * Copyright (c) 2015-2018, Virgil Security, Inc.
 *
 * Lead Maintainer: Virgil Security Inc. <support@virgilsecurity.com>
 *
 * All rights reserved.
 *
 * Redistribution and use in source and binary forms, with or without
 * modification, are permitted provided that the following conditions are met:
 *
 *     (1) Redistributions of source code must retain the above copyright notice, this
 *     list of conditions and the following disclaimer.
 *
 *     (2) Redistributions in binary form must reproduce the above copyright notice,
 *     this list of conditions and the following disclaimer in the documentation
 *     and/or other materials provided with the distribution.
 *
 *     (3) Neither the name of virgil nor the names of its
 *     contributors may be used to endorse or promote products derived from
 *     this software without specific prior written permission.
 *
 * THIS SOFTWARE IS PROVIDED BY THE COPYRIGHT HOLDERS AND CONTRIBUTORS "AS IS"
 * AND ANY EXPRESS OR IMPLIED WARRANTIES, INCLUDING, BUT NOT LIMITED TO, THE
 * IMPLIED WARRANTIES OF MERCHANTABILITY AND FITNESS FOR A PARTICULAR PURPOSE ARE
 * DISCLAIMED. IN NO EVENT SHALL THE COPYRIGHT HOLDER OR CONTRIBUTORS BE LIABLE
 * FOR ANY DIRECT, INDIRECT, INCIDENTAL, SPECIAL, EXEMPLARY, OR CONSEQUENTIAL
 * DAMAGES (INCLUDING, BUT NOT LIMITED TO, PROCUREMENT OF SUBSTITUTE GOODS OR
 * SERVICES; LOSS OF USE, DATA, OR PROFITS; OR BUSINESS INTERRUPTION) HOWEVER
 * CAUSED AND ON ANY THEORY OF LIABILITY, WHETHER IN CONTRACT, STRICT LIABILITY,
 * OR TORT (INCLUDING NEGLIGENCE OR OTHERWISE) ARISING IN ANY WAY OUT OF THE USE
 * OF THIS SOFTWARE, EVEN IF ADVISED OF THE POSSIBILITY OF SUCH DAMAGE.
 */

package com.virgilsecurity.passw0rd.protocol

import com.google.protobuf.ByteString
import com.virgilsecurity.passw0rd.protobuf.build.Passw0rdProtos
import com.virgilsecurity.passw0rd.utils.*
import virgil.crypto.phe.PheClient

/**
 * ProtocolContext class holds and validates protocol input parameters.
 */
class ProtocolContext private constructor(
        val appToken: String,
        val pheClients: Map<Int, PheClient>,
        val version: Int,
        val updateToken: Passw0rdProtos.VersionedUpdateToken?
) {

    companion object {
        /**
         * This function validates input parameters and prepares them for being used in Protocol.
         */
        @JvmStatic
        fun create(
                appToken: String,
                servicePublicKey: String,
                clientSecretKey: String,
                updateToken: String
        ): ProtocolContext {
            requires(appToken.isNotBlank(), "appToken")
            requires(servicePublicKey.isNotBlank(), "servicePublicKey")
            requires(clientSecretKey.isNotBlank(), "clientSecretKey")

            val (publicVersion, publicBytes) = servicePublicKey.parseVersionAndContent(
                    PREFIX_PUBLIC_KEY,
                    KEY_PUBLIC_KEY
            )

            val (secretVersion, secretBytes) = clientSecretKey.parseVersionAndContent(
                    PREFIX_SECRET_KEY,
                    KEY_SECRET_KEY
            )

            require(publicVersion == secretVersion) { "Public and Secret keys must have the same version." }

            val pheClients = mutableMapOf<Int, PheClient>().apply {
                put(publicVersion, PheClient().apply { setKeys(secretBytes, publicBytes) })
            }

            var currentVersion = publicVersion
            var versionedUpdateToken: Passw0rdProtos.VersionedUpdateToken? = null

            if (updateToken.isNotBlank()) {
                val (tokenVersion, content) = updateToken.parseVersionAndContent(
                        PREFIX_UPDATE_TOKEN,
                        KEY_UPDATE_TOKEN
                )

                require(tokenVersion == currentVersion + 1) {
                    "Incorrect token version $tokenVersion. Should be {$tokenVersion + 1}."
                }

                currentVersion = tokenVersion

                val rotateKeysResult = pheClients[publicVersion]!!.rotateKeys(content)

                pheClients[tokenVersion] = PheClient().apply {
                    setKeys(rotateKeysResult.newClientPrivateKey, rotateKeysResult.newServerPublicKey)
                }

                versionedUpdateToken = Passw0rdProtos.VersionedUpdateToken
                        .newBuilder()
                        .setVersion(tokenVersion)
                        .setUpdateToken(ByteString.copyFrom(content))
                        .build()
            }

<<<<<<< HEAD
            return ProtocolContext(appToken, pheClients, currentVersion, versionedUpdateToken)
=======
            return ProtocolContext(appToken,
                                   pheClients,
                                   currentVersion,
                                   versionedUpdateToken)
>>>>>>> 6a040ad0
        }
    }
}<|MERGE_RESOLUTION|>--- conflicted
+++ resolved
@@ -107,14 +107,7 @@
                         .build()
             }
 
-<<<<<<< HEAD
             return ProtocolContext(appToken, pheClients, currentVersion, versionedUpdateToken)
-=======
-            return ProtocolContext(appToken,
-                                   pheClients,
-                                   currentVersion,
-                                   versionedUpdateToken)
->>>>>>> 6a040ad0
         }
     }
 }